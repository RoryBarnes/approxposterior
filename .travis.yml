--- conflicted
+++ resolved
@@ -33,11 +33,7 @@
 
 script:
   - mkdir -p $TEST_DIR
-<<<<<<< HEAD
-  - cd $TEST_DIR && py.test -v --cov=approxposterior
-=======
   - pytest -v approxposterior/tests --cov=approxposterior
->>>>>>> 05552deb
 
 after_success:
   - coveralls